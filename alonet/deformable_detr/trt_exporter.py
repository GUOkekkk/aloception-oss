--- conflicted
+++ resolved
@@ -154,12 +154,8 @@
 
 
 if __name__ == "__main__":
-<<<<<<< HEAD
-    # test script
     from alonet.common.pl_helpers import vb_folder
-=======
-    from alonet.common.weights import vb_fodler
->>>>>>> 098acd7b
+
 
     load_trt_plugins_for_deformable_detr()
     device = torch.device("cuda")
