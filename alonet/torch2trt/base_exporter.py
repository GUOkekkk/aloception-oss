import io
import os
import time
from typing import Dict, List, Tuple, Union


import torch
import numpy as np


try:
    import onnx
    import onnx_graphsurgeon as gs
    import tensorrt as trt
    import pycuda.driver as cuda
    prod_package_error = None
except Exception as e:
    prod_package_error = e
    pass


from contextlib import redirect_stdout, ExitStack
from alonet.torch2trt.onnx_hack import scope_name_workaround, get_scope_names, rename_tensors_
from alonet.torch2trt import TRTEngineBuilder, TRTExecutor, utils
from alonet.torch2trt.utils import get_nodes_by_op, rename_nodes_



class BaseTRTExporter:
    """
    Base class for exporting PyTorch model to TensorRT engine.
    Child class must implement the following methods/attributes:
    - adapt_graph()
    - prepare_sample_inputs()
    - custom_opset

    Workflow:
    ---------
    PyTorch model ----> ONNX -----(necessary graph modification)-----> TensorRT engine
    """

    def __init__(
        self,
        model: torch.nn.Module,
        onnx_path: str,
        input_shapes: tuple = ([3, 1280, 1920]),
        input_names: list = None,
        batch_size: int = 1,
        precision: str = "fp32",
        do_constant_folding: bool = True,
        device: torch.device = torch.device("cpu"),
        verbose: bool = False,
        use_scope_names: bool = False,
        operator_export_type=None,
        dynamic_axes: Union[Dict[str, Dict[int, str]], Dict[str, List[int]]] = None,
        opt_profiles: Dict[str, Tuple[List[int]]] = None,
        skip_adapt_graph=False,
        **kwargs,
    ):
        """
        Parameters
        ----------
        model : torch.nn.Module
            a model loaded with trained weights
        onnx_path : str
            Onnx file path which will be exported.
            Example: /abc/xyz/my_model.onnx
        input_shapes : tuple of tuple/list, default ([3, 1280, 1920], )
            input shape must be specified when export model
        input_names : list of str
        batch_size : int, default 1
        precision : str
            TRT engine precision, either fp32, fp16, mix
            mix precision between fp32 and fp16 allow TensorRT more liberty
            to find the best combination optimization in term of execution time.
        do_constant_folding : bool, default True
            Optimized ONNX graph if True. Sometimes this optimization will make
            the ONNX graph modification more complicated.
        verbose : bool, default False
            Print out everything. Good for debugging.
        dynamic_axes : Union[Dict[str, Dict[int, str]], Dict[str, List[int]]], by default None
            Axes of tensors that will be dynamics (not shape specified), by default None. See
            `https://pytorch.org/docs/stable/onnx.html#functions <torch.onnx.export>`_.
        opt_profiles : Dict[str, Tuple[List[int]]], by default None
            Optimization profiles (one by each dynamic axis).
        operator_export_type: torch.onnx.OperatorExportTypes

        Raises
        ------
        Exception
            * Model must be instantiated with attr:`tracing` = True
            * If :attr:`dynamic_axes` is desired, :attr:`opt_profiles` must be provided with sames keys as
              :attr:`dynamic_axes`.
        """
        if prod_package_error is not None:
            raise prod_package_error

<<<<<<< HEAD
        if hasattr(model, 'tracing'):
            assert model.tracing, "Model must be instantiated with tracing=True"
=======
        if model is not None:
            assert hasattr(model, "tracing") and model.tracing, "Model must be instantiated with tracing=True"
>>>>>>> 8fc86bc3
        self.model = model
        self.input_names = input_names
        self.onnx_path = onnx_path
        self.do_constant_folding = do_constant_folding
        self.input_shapes = input_shapes
        self.batch_size = batch_size
        self.verbose = verbose
        self.device = device
        self.precision = precision
        self.custom_opset = None  # to be redefine in child class if needed
        self.use_scope_names = use_scope_names
        self.operator_export_type = operator_export_type
        self.skip_adapt_graph = skip_adapt_graph
        if dynamic_axes is not None:
            assert opt_profiles is not None, "If dynamic_axes are to be used, opt_profiles must be provided"
            assert isinstance(dynamic_axes, dict)
            assert opt_profiles.keys() == dynamic_axes.keys(), "dynamic_axes and opt_profiles must have same keys"
        self.dynamic_axes = dynamic_axes
        # ===== Initiate Trt Engine builder
        onnx_dir = os.path.split(onnx_path)[0]
        onnx_file_name = os.path.split(onnx_path)[1]
        model_name = onnx_file_name.split(".")[0]

        if not self.skip_adapt_graph:
            self.adapted_onnx_path = os.path.join(onnx_dir, "trt_" + onnx_file_name)
        else:
            self.adapted_onnx_path = os.path.join(onnx_dir, onnx_file_name)

        self.engine_path = os.path.join(onnx_dir, model_name + f"_{precision.lower()}.engine")

        if self.verbose:
            trt_logger = trt.Logger(trt.Logger.VERBOSE)
        else:
            trt_logger = trt.Logger(trt.Logger.WARNING)

        self.engine_builder = TRTEngineBuilder(self.adapted_onnx_path, logger=trt_logger, opt_profiles=opt_profiles)

        if precision.lower() == "fp32":
            pass
        elif precision.lower() == "fp16":
            self.engine_builder.FP16_allowed = True
            self.engine_builder.strict_type = True
        elif precision.lower() == "mix":
            self.engine_builder.FP16_allowed = True
            self.engine_builder.strict_type = False
        else:
            raise Exception(f"precision {precision} not supported")

    def build_torch_model(self):
        """Build PyTorch model and load weight with the given name

        Returns
        -------
        model: torch.nn.Module
        """
        pass
        raise Exception("Child class should implement this method")


    def adapt_graph(self, graph):
        """Modify ONNX graph to ensure compability between ONNX and TensorRT

        Returns
        -------
        graph: onnx_graphsurgeon.Graph
        """
        return graph

    def _adapt_graph(self, graph):
        """Modify ONNX graph to ensure compability between ONNX and TensorRT

        Returns
        -------
        graph: onnx_graphsurgeon.Graph
        """
        clip_nodes = get_nodes_by_op("Clip", graph)
        def handle_op_Clip(node: gs.Node):
            max_constant = np.array(np.finfo(np.float32).max, dtype=np.float32)
            if "value" in node.inputs[1].i().inputs[0].attrs:
                min_constant = node.inputs[1].i().inputs[0].attrs["value"].values.astype(np.float32)
                if len(node.inputs[2].inputs) > 0:
                    max_constant = node.inputs[2].i().inputs[0].attrs["value"].values.astype(np.float32)
            elif "to" in node.inputs[1].i().inputs[0].attrs:
                min_constant = np.array(np.finfo(np.float32).min, dtype=np.float32)
            else:
                raise Exception("Error")
            node.inputs.pop(1)
            node.inputs.insert(1, gs.Constant(name=node.name + "_min", values=min_constant))
            node.inputs.pop(2)
            node.inputs.insert(2, gs.Constant(name=node.name + "_max", values=max_constant))

        for n in clip_nodes:
            handle_op_Clip(n)

        from onnxsim import simplify
        model = onnx.load(self.onnx_path)
        check = False
        model_simp, check = simplify(model)

        if check:
            print("\n[INFO] Simplified ONNX model validated. Graph optimized...")
            graph = gs.import_onnx(model_simp)
            graph.toposort()
            graph.cleanup()
        else:
            print("\n[INFO] ONNX model was not validated.")


        # Call the child class for specific graph adapation
        graph = self.adapt_graph(graph)
        return graph

    def prepare_sample_inputs(self) -> Tuple[Tuple[torch.Tensor], Dict[str, Union[torch.Tensor, None]]]:
        """
        Prepare sample inputs for future sanity check
        as well as to define input shapes for ONNX and TensorRT.
        Because alonet use aloscence AugmentedTensor API
        which is not supported when exporting ONNX,
        so this method should return 2 tuples, 1 for

        Returns
        -------
        inputs: tuple/list/dictionary of torch.Tensor
            model input tensors
        kwargs: Union[Dict[str: torch.Tensor], None]
            additional argument for model.forward if needed
        """
        pass
        raise Exception("Child class should implement this method")

    def _torch2onnx(self):
        """Export PyTorch model to ONNX file.
        Return sample inputs/outputs for sanity check

        Note: is_export_onnx=None mean True,
        because torch.onnx.export support only torch.Tensor or None for forward method.

        Returns
        -------
        sample_inputs: tuple[np.ndarray]
        sample_outputs: dict[str: np.ndarray]

        """
        if prod_package_error is not None:
            raise prod_package_error

        # Prepare dummy input for tracing
        inputs, kwargs = self.prepare_sample_inputs()

        # Get sample inputs/outputs for later sanity check
        if isinstance(inputs, dict):
            with torch.no_grad():
                m_outputs = self.model(inputs, **kwargs)

            # Prepare inputs for torch.export.onnx and sanity check
            np_inputs = tuple(np.array(inputs[iname].cpu()) for iname in inputs)
            inputs = (inputs,)
        else:
            with torch.no_grad():
                m_outputs = self.model(*inputs, **kwargs)

            # Prepare inputs for torch.export.onnx and sanity check
            np_inputs = tuple(np.array(i.cpu()) for i in inputs)
        inputs = (*inputs, kwargs)

        onames = m_outputs._fields if hasattr(m_outputs, "_fields") else [f"out_{i}" for i in range(len(m_outputs))]
        np_m_outputs = {key: val.cpu().numpy() for key, val in zip(onames, m_outputs) if isinstance(val, torch.Tensor)}
        # print("Model input shapes:", [val.shape for val in np_inputs])
        # print("Model output keys:", np_m_outputs.keys(), "shapes:", [val.shape for val in np_m_outputs.values()])

        # Export to ONNX
        with ExitStack() as stack:
            # context managers necessary to redirect stdout and modify export trace to print scope
            if self.use_scope_names:
                buffer = stack.enter_context(io.StringIO())
                stack.enter_context(redirect_stdout(buffer))
                stack.enter_context(scope_name_workaround())
            torch.onnx.export(
                self.model,  # model being run
                inputs,  # model input (or a tuple for multiple inputs)
                self.onnx_path,  # where to save the model
                export_params=True,  # store the trained parameter weights inside the model file
                opset_version=13,  # the ONNX version to export the model to
                do_constant_folding=self.do_constant_folding,  # whether to execute constant folding for optimization
                verbose=self.verbose or self.use_scope_names,  # verbose mandatory in scope names procedure
                input_names=self.input_names,  # the model's input names
                output_names=onames,
                custom_opsets=self.custom_opset,
                enable_onnx_checker=True,
                operator_export_type=self.operator_export_type,
                dynamic_axes=self.dynamic_axes,
            )

            if self.use_scope_names:
                onnx_export_log = buffer.getvalue()

        # rewrite onnx graph with new scope names
        if self.use_scope_names:
            # print(onnx_export_log)
            number2scope = get_scope_names(onnx_export_log, strict=False)
            graph = gs.import_onnx(onnx.load(self.onnx_path))
            graph = rename_tensors_(graph, number2scope, verbose=True)
            graph = rename_nodes_(graph, True)
            onnx.save(gs.export_onnx(graph), self.onnx_path)

        print("Saved ONNX at:", self.onnx_path)
        # empty GPU memory for later TensorRT optimization
        torch.cuda.empty_cache()
        return np_inputs, np_m_outputs

    def _onnx2engine(self, **kwargs):
        """
        Export TensorRT engine from an ONNX file

        Returns
        -------
        engine: tensorrt.ICudaEngine
        """
        if prod_package_error is not None:
            raise prod_package_error

        if not self.skip_adapt_graph:
            graph = gs.import_onnx(onnx.load(self.onnx_path))
            graph.toposort()

            # === Modify ONNX graph for TensorRT compability
            graph = self._adapt_graph(graph, **kwargs)
            utils.print_graph_io(graph)
            # === Export adapted onnx for TRT engine
            onnx.save(gs.export_onnx(graph), self.adapted_onnx_path)

        # === Build engine
        self.engine_builder.export_engine(self.engine_path)
        return self.engine_builder.engine

    def sanity_check(self, engine, sample_inputs, sample_outputs):
        if self.precision.lower() == "fp32":
            threshold = 1e-4
        else:
            threshold = 1e-1
        check = True
        # Get engine info
        model = TRTExecutor(engine, stream=cuda.Stream())
        model.print_bindings_info()
        # Prepare engine inputs
        for i in range(len(sample_inputs)):
            model.inputs[i].host = np.array(sample_inputs[i]).astype(model.inputs[i].dtype)
        # GPU warm up
        [model.execute() for i in range(3)]
        # Time engine inference
        N = 20
        tic = time.time()
        [model.execute() for i in range(N)]
        toc = time.time()
        # Check engine outputs with sample outputs
        m_outputs = model.execute()
        print("==== Absolute / relavtive error:")
        for out in m_outputs:
            print('out', m_outputs[out])
            diff = m_outputs[out].astype(float) - sample_outputs[out].astype(float)
            abs_err = np.abs(diff)
            rel_err = np.abs(diff / (sample_outputs[out] + 1e-6))  # Avoid div by zero
            print(out)
            print(f"\tmean: {abs_err.mean():.2e}\t{rel_err.mean():.2e}")
            print(f"\tmax: {abs_err.max():.2e}\t{rel_err.max():.2e}")
            print(f"\tstd: {abs_err.std():.2e}\t{rel_err.std():.2e}")
            check = check & (rel_err.mean() < threshold)

        print(f"Engine execution time: {(toc - tic)/N*1000:.2f} ms")
        # if check:
        #     print("Sanity check passed")
        # else:
        #     print("Sanity check failed")
        return check

    def export_engine(self):
        sample_inputs, sample_outputs = self._torch2onnx()
        engine = self._onnx2engine()
        self.sanity_check(engine, sample_inputs, sample_outputs)

    @staticmethod
    def add_argparse_args(parent_parser):
        parser = parent_parser.add_argument_group("tensorrt_exporter")
        parser.add_argument(
            "--onnx_path",
            type=str,
            default=None,
            help="/path/onnx/will/be/exported, by default set as ~/.aloception/weights/MODEL/MODEL.onnx",
        )
        parser.add_argument("--skip_adapt_graph", action="store_true", help="Skip the adapt graph")
        parser.add_argument("--batch_size", type=int, default=1, help="Engine batch size, default = 1")
        parser.add_argument("--precision", type=str, default="fp32", help="fp32/fp16/mix, default FP32")
        parser.add_argument("--verbose", action="store_true", help="Helpful when debugging")
        parser.add_argument(
            "--use_scope_names",
            action="store_true",
            help="Save scope names in onnx, to get profiles in inference by default %(default)s",
        )
        return parent_parser<|MERGE_RESOLUTION|>--- conflicted
+++ resolved
@@ -95,13 +95,9 @@
         if prod_package_error is not None:
             raise prod_package_error
 
-<<<<<<< HEAD
         if hasattr(model, 'tracing'):
             assert model.tracing, "Model must be instantiated with tracing=True"
-=======
-        if model is not None:
-            assert hasattr(model, "tracing") and model.tracing, "Model must be instantiated with tracing=True"
->>>>>>> 8fc86bc3
+
         self.model = model
         self.input_names = input_names
         self.onnx_path = onnx_path
