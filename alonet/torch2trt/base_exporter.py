--- conflicted
+++ resolved
@@ -305,21 +305,13 @@
                 self.model,  # model being run
                 inputs,  # model input (or a tuple for multiple inputs)
                 self.onnx_path,  # where to save the model
-<<<<<<< HEAD
                 export_params=True,  # store the trained parameter weights inside the model file
-                opset_version=self.opset_version,  # the ONNX version to export the model to
-                do_constant_folding=self.do_constant_folding,  # whether to execute constant folding for optimization
-                verbose=self.verbose or self.use_scope_names,  # verbose mandatory in scope names procedure
-                input_names=self.input_names,  # the model's input names
-=======
-                opset_version=13,  # the ONNX version to export the model to
-                export_params=True,  # store the trained parameter weights inside the model file
->>>>>>> 24b5ed39
                 output_names=onames,
                 enable_onnx_checker=True,
                 input_names=self.input_names,  # the model's input names
                 dynamic_axes=self.dynamic_axes,
                 custom_opsets=self.custom_opset,
+                opset_version=self.opset_version,  # the ONNX version to export the model to
                 do_constant_folding=self.do_constant_folding,  # whether to execute constant folding for optimization
                 verbose=self.verbose or self.use_scope_names,  # verbose mandatory in scope names procedure
                 operator_export_type=self.operator_export_type,
