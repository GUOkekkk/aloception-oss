"""Binary or float Mask, use in oclussion, segmentation, crop and forward process"""
import numpy as np
import cv2
import torch

from typing import Union
from torch import Tensor

import aloscene
from aloscene.renderer import View
from aloscene.io.mask import load_mask
from aloscene.labels import Labels


class Mask(aloscene.tensors.SpatialAugmentedTensor):
    """
    Parameters
    ----------
    x : Union[torch.Tensor, str]
        Path to the mask file (png) or tensor (values between 0. and 1.)
    labels : Union[dict, :mod:`Labels <aloscene.labels>`], optional
        Labels for each mask, used for rendering segmentation maps
    """

<<<<<<< HEAD
    _GLOBAL_COLOR_SET = np.random.uniform(0, 1, (300, 3))

=======
>>>>>>> ef3ea3ea
    @staticmethod
    def __new__(cls, x, labels: Union[dict, Labels] = None, *args, **kwargs):
        # Load frame from path
        if isinstance(x, str):
            x = load_mask(x)
            kwargs["names"] = ("N", "H", "W")
        tensor = super().__new__(cls, x, *args, **kwargs)
        tensor.add_label("labels", labels, align_dim=["N"], mergeable=True)
        return tensor

    def append_labels(self, labels: Labels, name: str = None):
        """Attach a set of labels to the masks.

        Parameters
        ----------
        labels : :mod:`Labels <aloscene.labels>`
            Set of labels to attached to the masks
        name : str
            If none, the label will be attached without name (if possible). Otherwise if no other unnamed
            labels are attached to the frame, the labels will be added to the set of labels.
        """
        self._append_label("labels", labels, name)

<<<<<<< HEAD
    def iou_with(self, mask2, threshold: float = 0.5):
=======
    def iou_with(self, mask2) -> torch.Tensor:
>>>>>>> ef3ea3ea
        """ IoU calculation between mask2 and itself

        Parameters
        ----------
        mask2 : :mod:`Mask <aloscene.mask>`
            Masks with size (M,H,W)
        threshold : float
            Threshold to binarize the masks, by default 0.5

        Returns
        -------
        torch.Tensor
            IoU matrix of size (N,M)

        Raises
        ------
        Exception
            Features size (H,W) between masks have to be the same
        """
        if len(self) == 0 and len(mask2) == 0:
            return torch.rand(0, 0)
        elif len(self) == 0:
            return torch.rand(0, len(mask2))
        elif len(mask2) == 0:
            return torch.rand(len(self), 0)
        mask1 = self.flatten(["H", "W"], "features").rename(None)  # Binary mask (N, f=WxH)
        mask2 = mask2.flatten(["H", "W"], "features").rename(None)  # Binary mask (M, f=WxH)
        assert mask1.shape[-1] == mask2.shape[-1]
        intersection = mask1.matmul(mask2.transpose(0, 1))  # (N, M)
        mask1, mask2 = mask1.sum(-1, keepdim=True), mask2.sum(-1, keepdim=True)
        union = mask1.repeat(1, len(mask2)) + mask2.transpose(0, 1)  # (N, M)
        union[union == 0] = 0.001  # Avoid divide by 0
        return intersection / (union - intersection)

<<<<<<< HEAD
    def get_view(self, frame: Tensor = None, size: tuple = None, labels_set: str = None, **kwargs):
        """Get view of segmentation mask and used it in a input :mod:`Frame <aloscene.frame>`
=======
    def get_view(
        self, frame: Tensor = None, size: tuple = None, labels_set: str = None, color_by_cat: bool = False, **kwargs
    ):
        """Get view of segmentation mask and used it in a input Frame
>>>>>>> ef3ea3ea

        Parameters
        ----------
        frame : Tensor, optional
            Frame where the segmentation mask will be displayed, by default None
        size : tuple, optional
            Size of a desired masks, by default not-resize
        labels_set : str, optional
            Set of labels to show in segmentation when multiple labels are defined, by default None
        color_by_cat : bool, optional
            Set same color by category ID, by default False

        Returns
        -------
        Renderer.View
            Frame view, ready to be rendered

        Raises
        ------
        Exception
            Input frame must be a :mod:`Frame <aloscene.frame>` object
        """
        from aloscene import Frame

        if not (hasattr(self, "labels") and isinstance(self.labels, (aloscene.Labels, dict))):
            return super().get_view(size=size, frame=frame, **kwargs)

        if frame is not None:
            if len(frame.shape) > 3:
                raise Exception(f"Expect image of shape c,h,w. Found image with shape {frame.shape}")
            assert isinstance(frame, Frame)
        else:
            size = self.shape[1:]
            frame = torch.zeros(3, *size)
            frame = Frame(frame, names=("C", "H", "W"), normalization="01")

        masks = self.__get_view__(labels_set=labels_set, color_by_cat=color_by_cat, **kwargs).image
        frame = frame.norm01().cpu().rename(None).permute([1, 2, 0]).detach().contiguous().numpy()
        frame = cv2.resize(frame, (self.shape[-1], self.shape[-2]))
        if masks.shape[-1] > 0:
            frame = 0.2 * frame + 0.8 * masks
        return View(frame, **kwargs)

    def __get_view__(self, labels_set: str = None, title: str = None, color_by_cat: bool = False, **kwargs):
        """Create a view of the frame"""
        from alodataset.utils.panoptic_utils import id2rgb

        frame, annotations = self.mask2id(labels_set=labels_set, return_ann=True, return_cats=color_by_cat)

        # Frame construction by segmentation masks
        if hasattr(self, "labels") and self.labels is not None and len(self) > 0:
<<<<<<< HEAD
            frame = self._GLOBAL_COLOR_SET[frame]
=======
            frame = id2rgb(frame)
>>>>>>> ef3ea3ea

        # Add relative text in frame
        for anno in annotations:
            cv2.putText(
                frame,
                anno["text"],
                (anno["x"], anno["y"]),
                cv2.FONT_HERSHEY_SIMPLEX,
                0.5,
                anno["color"],
                1,
                cv2.LINE_AA,
            )
        return View(frame, title=title)

    def mask2id(self, labels_set: str = None, return_ann: bool = False, return_cats: bool = False):
        """Create a panoptic view of the frame, where each pixel represent one class

        Parameters
        ----------
        labels_set : str, optional
            If multilabels are handled, get mask_id by a set of label desired, by default None
        return_ann : bool, optional
            Return annotations to get_view function, by default False
        return_cats : bool, optional
            Return categories ID instance ID, by default False.

        Returns
        -------
        np.array
            Array of (H,W) dimensions, where each value represent one class
        """
        from alodataset.utils.panoptic_utils import VOID_CLASS_ID

        assert self.names[0] != "T" and self.names[1] != "B"
        frame = self.cpu().rename(None).permute([1, 2, 0]).detach().contiguous().numpy()

        # Try to retrieve the associated label ID (if any)
        labels = self._get_set_labels(labels_set=labels_set)
        annotations = []
        if hasattr(self, "labels") and self.labels is not None and len(labels) > 0:
            assert len(labels) == len(self)  # Required to make panoptic view

            frame = np.concatenate([np.zeros_like(frame[..., [0]]), frame], axis=-1)  # Add BG class with ID=VOID
            frame = np.argmax(frame, axis=-1).astype("int") + VOID_CLASS_ID  # Get one mask by ID
            copy_frame = frame.copy()

            for i, label in enumerate(labels):  # Add ID in text and use same color by object ID
                # Change ID if labels are defined
                if label is not None:
                    label = int(label)

                    if return_cats:
                        frame[copy_frame == (i + VOID_CLASS_ID + 1)] = label

                    if return_ann:
                        feat = self[i].cpu().detach().contiguous().numpy()  # Get i_mask
                        mass_y, mass_x = np.where(feat > 0.5)
                        x, y = np.average(mass_x), np.average(mass_y)
                        x = 0 if np.isnan(x) else x
                        y = 0 if np.isnan(y) else y
                        text = str(label) if labels.labels_names is None else labels.labels_names[label]
                        annotations.append({"color": (0, 0, 0), "x": int(x), "y": int(y), "text": text})
        if return_ann:
            return frame, annotations
        return frame

    def _get_set_labels(self, labels_set: str = None):
        if not (labels_set is None or isinstance(self.labels, dict)):
            raise Exception(
                f"Trying to display a set of labels ({labels_set}) while masks do not have multiple set of labels"
            )
        elif labels_set is not None and isinstance(self.labels, dict) and labels_set not in self.labels:
            raise Exception(
                f"Trying to display a set of labels ({labels_set}) while masks not have it. Available set: ("
                + f"{[key for key in self.labels]}"
                + ") "
            )
        elif not hasattr(self, "labels"):
            labels = [None] * len(self)
        elif labels_set is not None and isinstance(self.labels, dict):
            labels = self.labels[labels_set]
            assert isinstance(labels, aloscene.Labels) and labels.encoding == "id"
        elif isinstance(self.labels, aloscene.Labels):
            labels = self.labels
            assert labels.encoding == "id"
        else:
            labels = [None] * len(self)
        return labels<|MERGE_RESOLUTION|>--- conflicted
+++ resolved
@@ -22,11 +22,6 @@
         Labels for each mask, used for rendering segmentation maps
     """
 
-<<<<<<< HEAD
-    _GLOBAL_COLOR_SET = np.random.uniform(0, 1, (300, 3))
-
-=======
->>>>>>> ef3ea3ea
     @staticmethod
     def __new__(cls, x, labels: Union[dict, Labels] = None, *args, **kwargs):
         # Load frame from path
@@ -50,19 +45,13 @@
         """
         self._append_label("labels", labels, name)
 
-<<<<<<< HEAD
-    def iou_with(self, mask2, threshold: float = 0.5):
-=======
     def iou_with(self, mask2) -> torch.Tensor:
->>>>>>> ef3ea3ea
         """ IoU calculation between mask2 and itself
 
         Parameters
         ----------
         mask2 : :mod:`Mask <aloscene.mask>`
             Masks with size (M,H,W)
-        threshold : float
-            Threshold to binarize the masks, by default 0.5
 
         Returns
         -------
@@ -89,15 +78,10 @@
         union[union == 0] = 0.001  # Avoid divide by 0
         return intersection / (union - intersection)
 
-<<<<<<< HEAD
-    def get_view(self, frame: Tensor = None, size: tuple = None, labels_set: str = None, **kwargs):
-        """Get view of segmentation mask and used it in a input :mod:`Frame <aloscene.frame>`
-=======
     def get_view(
         self, frame: Tensor = None, size: tuple = None, labels_set: str = None, color_by_cat: bool = False, **kwargs
     ):
-        """Get view of segmentation mask and used it in a input Frame
->>>>>>> ef3ea3ea
+        """Get view of segmentation mask and used it in a input :mod:`Frame <aloscene.frame>`
 
         Parameters
         ----------
@@ -149,11 +133,7 @@
 
         # Frame construction by segmentation masks
         if hasattr(self, "labels") and self.labels is not None and len(self) > 0:
-<<<<<<< HEAD
-            frame = self._GLOBAL_COLOR_SET[frame]
-=======
             frame = id2rgb(frame)
->>>>>>> ef3ea3ea
 
         # Add relative text in frame
         for anno in annotations:
