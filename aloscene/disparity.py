import numpy as np
import matplotlib
import torch

import aloscene
from aloscene import Mask
from aloscene.renderer import View

from aloscene.io.disparity import load_disp


class Disparity(aloscene.tensors.SpatialAugmentedTensor):
    """
    Disparity map

    Parameters
    ----------
    x: tensor or str
        loaded disparity tensor or path to the disparity file from which disparity will be loaded.
    occlusion : aloscene.Mask
        Occlusion mask for this disparity map. Default value : None.
    disp_format : {'signed'|'unsigned'}
        If unsigned, disparity is interpreted as a distance (positive value) in pixels.
        If signed, disparity is interpreted as a relative offset (values can be negative).
    camera_side : {'left', 'right', None}
        side of the camera. Default None.
        Necessary to switch from unsigned to signed format.
    png_negate: bool
        if true, the sign of disparity is reversed when loaded from file.
        this parameter should be explicitely set every time a .png file is used.
    """

    @staticmethod
    def __new__(
        cls,
        x,
        occlusion: Mask = None,
        disp_format="unsigned",
        camera_side=None,
        png_negate=None,
        *args,
        names=("C", "H", "W"),
        **kwargs,
    ):
        if isinstance(x, str):
            x = load_disp(x, png_negate)
            names = ("C", "H", "W")
        tensor = super().__new__(cls, x, *args, names=names, **kwargs)
        tensor.add_label("occlusion", occlusion, align_dim=["B", "T"], mergeable=True)
        tensor.add_property("disp_format", disp_format)
        tensor.add_property("camera_side", camera_side)
        return tensor

    def __init__(self, x, *args, **kwargs):
        super().__init__(x)

    def append_occlusion(self, occlusion: Mask, name: str = None):
        """Attach an occlusion mask to the frame.

        Parameters
        ----------
        occlusion: Mask
            Occlusion mask to attach to the Frame
        name: str
            If none, the occlusion mask will be attached without name (if possible). Otherwise if no other unnamed
            occlusion mask are attached to the frame, the mask will be added to the set of mask.
        """
        self._append_label("occlusion", occlusion, name)

    def __get_view__(self, min_disp=None, max_disp=None, cmap="nipy_spectral", reverse=False):
        assert all(dim not in self.names for dim in ["B", "T"]), "disparity should not have batch or time dimension"
<<<<<<< HEAD
        cmap = matplotlib.cm.get_cmap("nipy_spectral")
        disp = self.rename(None).permute([1, 2, 0]).detach().contiguous().cpu().numpy()
        disp = matplotlib.colors.Normalize()(disp)
=======
        if cmap == "red2green":
            cmap = matplotlib.colors.LinearSegmentedColormap.from_list("rg", ["r", "w", "g"], N=256)
        elif isinstance(cmap, str):
            cmap = matplotlib.cm.get_cmap(cmap)
        disp = self.unsigned().rename(None).permute([1, 2, 0]).detach().contiguous().numpy()
        disp = matplotlib.colors.Normalize(vmin=min_disp, vmax=max_disp, clip=True)(disp)
        if reverse:
            disp = 1 - disp
>>>>>>> 2f6578e0
        disp_color = cmap(disp)[:, :, 0, :3]
        return View(disp_color)

    def _resize(self, size, **kwargs):
        """Resize disparity, but not its labels

        Parameters
        ----------
        size : tuple of float
            target size (H, W) in relative coordinates between 0 and 1

        Returns
        -------
        disp_resized : aloscene.Disparity
            resized version of disparity map
        """
        # resize disparity
        W_old = self.W
        disp_resized = super()._resize(size, **kwargs)
        W_new = disp_resized.W
        # rescale disparity
        sl_x = disp_resized.get_slices({"C": 0})
        labels = disp_resized.drop_labels()
        disp_resized[sl_x] = disp_resized[sl_x] * W_new / W_old
        disp_resized.set_labels(labels)
        return disp_resized

    def _hflip(self, **kwargs):
        """Flip disparity horizontally

        Returns
        -------
        disp_flipped : aloscene.Disparity
            horizontally flipped disparity map
        """
        disp_flipped = super()._hflip(**kwargs)

        if self.disp_format == "signed":
            disp_flipped = -1 * disp_flipped

        opposite = {"left": "right", "right": "left", None: None}
        disp_flipped.camera_side = opposite[disp_flipped.camera_side]
        return disp_flipped

    def unsigned(self):
        """
        Returns a copy of disparity map in unsigned disparity format
        """
        disp = self.clone()
        if disp.disp_format == "unsigned":
            return disp
        disp.disp_format = "unsigned"
        disp = torch.absolute(disp)
        return disp

    def signed(self):
        """
        Returns a copy of disparity map in signed disparity format
        """
        disp = self.clone()
        if disp.disp_format == "signed":
            return disp
        if disp.camera_side is None:
            raise ValueError("Cannot convert disparity to signed format if `camera side` is None.")
        disp.disp_format = "signed"
        if disp.camera_side == "left":
            disp = -1 * disp
        return disp<|MERGE_RESOLUTION|>--- conflicted
+++ resolved
@@ -69,20 +69,14 @@
 
     def __get_view__(self, min_disp=None, max_disp=None, cmap="nipy_spectral", reverse=False):
         assert all(dim not in self.names for dim in ["B", "T"]), "disparity should not have batch or time dimension"
-<<<<<<< HEAD
-        cmap = matplotlib.cm.get_cmap("nipy_spectral")
-        disp = self.rename(None).permute([1, 2, 0]).detach().contiguous().cpu().numpy()
-        disp = matplotlib.colors.Normalize()(disp)
-=======
         if cmap == "red2green":
             cmap = matplotlib.colors.LinearSegmentedColormap.from_list("rg", ["r", "w", "g"], N=256)
         elif isinstance(cmap, str):
             cmap = matplotlib.cm.get_cmap(cmap)
-        disp = self.unsigned().rename(None).permute([1, 2, 0]).detach().contiguous().numpy()
+        disp = self.unsigned().rename(None).permute([1, 2, 0]).detach().contiguous().cpu().numpy()
         disp = matplotlib.colors.Normalize(vmin=min_disp, vmax=max_disp, clip=True)(disp)
         if reverse:
             disp = 1 - disp
->>>>>>> 2f6578e0
         disp_color = cmap(disp)[:, :, 0, :3]
         return View(disp_color)
 
